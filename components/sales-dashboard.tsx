--- conflicted
+++ resolved
@@ -910,24 +910,14 @@
           </CardHeader>
           <CardContent>
             <ResponsiveContainer width="100%" height={300}>
-<<<<<<< HEAD
-              <BarChart data={analytics.callbackStatusData || []}>
-=======
-              <BarChart data={analytics.callbackStatusData} key="callback-status-chart">
->>>>>>> 9adc016d
+              <BarChart data={analytics.callbackStatusData}>
                 <CartesianGrid strokeDasharray="3 3" />
                 <XAxis dataKey="name" />
                 <YAxis />
                 <Tooltip />
-<<<<<<< HEAD
                 <Bar dataKey="value" fill="#2563eb">
-                  {(analytics.callbackStatusData || []).map((entry, index) => (
-                    <Cell key={`callback-cell-${index}-${entry?.name || 'unknown'}`} fill={entry?.color || '#8884d8'} />
-=======
-                <Bar dataKey="value" fill="#2563eb" key="callback-status-bar">
                   {analytics.callbackStatusData.map((entry, index) => (
                     <Cell key={`cell-${index}`} fill={entry.color} />
->>>>>>> 9adc016d
                   ))}
                 </Bar>
               </BarChart>
@@ -1037,11 +1027,7 @@
           </CardHeader>
           <CardContent>
             <ResponsiveContainer width="100%" height={300}>
-<<<<<<< HEAD
-              <ComposedChart data={analytics.weeklyData || []}>
-=======
-              <ComposedChart data={analytics.weeklyData} key="weekly-performance-chart">
->>>>>>> 9adc016d
+              <ComposedChart data={analytics.weeklyData}>
                 <CartesianGrid strokeDasharray="3 3" />
                 <XAxis dataKey="day" />
                 <YAxis yAxisId="left" />
@@ -1057,76 +1043,7 @@
             </ResponsiveContainer>
           </CardContent>
         </Card>
-{/* Callback Analytics Dashboard */}
-<Card className="bg-gradient-to-br from-slate-50 to-white dark:from-slate-900 dark:to-slate-800 border-slate-200 dark:border-slate-700">
-  <CardHeader className="pb-4">
-    <CardTitle className="flex items-center gap-2 text-slate-800 dark:text-slate-200">
-      <Phone className="h-5 w-5 text-indigo-600 dark:text-indigo-400" />
-      Callback Analytics
-    </CardTitle>
-    <CardDescription className="text-slate-600 dark:text-slate-400">
-      Real-time callback performance and conversion tracking
-    </CardDescription>
-  </CardHeader>
-
-  <CardContent>
-    {refreshing ? (
-      <div className="flex items-center justify-center h-[300px] text-slate-500 dark:text-slate-400">
-        <div className="text-center">
-          <div className="animate-spin rounded-full h-8 w-8 border-b-2 border-indigo-600 dark:border-indigo-400 mx-auto mb-2"></div>
-          <p>Loading callback analytics...</p>
-        </div>
-      </div>
-    ) : isDataReady && analytics.topCallbackCreators && analytics.topCallbackCreators.length > 0 ? (
-      <div className="space-y-6">
-        {/* Daily Callback Timeline Chart */}
-        <div>
-          <h4 className="text-sm font-medium text-black dark:text-gray-200 mb-4 flex items-center gap-2">
-            <Calendar className="h-4 w-4 text-indigo-600 dark:text-indigo-400" />
-            Daily Callback Timeline (
-            {new Date(parseInt(selectedYear), parseInt(selectedMonth) - 1).toLocaleDateString('en-US', { month: 'long', year: 'numeric' })})
-          </h4>
-
-          <ResponsiveContainer width="100%" height={200}>
-            <LineChart data={analytics.dailyCallbackData} key="daily-callback-timeline-chart">
-              <CartesianGrid strokeDasharray="3 3" />
-              <XAxis 
-                dataKey="day"
-                tick={{ fontSize: 12 }}
-                interval="preserveStartEnd"
-              />
-              <YAxis tick={{ fontSize: 12 }} />
-              <Tooltip 
-                formatter={(value, name) => [
-                  `${value} ${String(name) === 'callbacks' ? 'total' : String(name)}`,
-                  String(name) === 'callbacks'
-                    ? 'Total Callbacks'
-                    : String(name).charAt(0).toUpperCase() + String(name).slice(1)
-                ]}
-                labelFormatter={(label) => `Day: ${label}`}
-              />
-              <Legend />
-              <Line type="monotone" dataKey="callbacks" stroke="#2563eb" strokeWidth={2} name="Total Callbacks" key="total-callbacks-line" />
-              <Line type="monotone" dataKey="pending" stroke="#d97706" strokeWidth={2} strokeDasharray="5 5" name="Pending" key="pending-callbacks-line" />
-              <Line type="monotone" dataKey="contacted" stroke="#7c3aed" strokeWidth={2} strokeDasharray="5 5" name="Contacted" key="contacted-callbacks-line" />
-              <Line type="monotone" dataKey="completed" stroke="#059669" strokeWidth={2} name="Completed" key="completed-callbacks-line" />
-            </LineChart>
-          </ResponsiveContainer>
-        </div>
-      </div>
-    ) : (
-      <div className="flex items-center justify-center h-[300px] text-slate-500 dark:text-slate-400">
-        <div className="text-center">
-          <Phone className="h-12 w-12 mx-auto mb-2 opacity-50" />
-          <p>No callback data available</p>
-          <p className="text-sm mt-1">Callback analytics will appear here once data is available</p>
-        </div>
-      </div>
-    )}
-  </CardContent>
-</Card>
-
-<<<<<<< HEAD
+
         {/* Deal Size Distribution */}
         <Card>
           <CardHeader>
@@ -1137,22 +1054,20 @@
           </CardHeader>
           <CardContent>
             <ResponsiveContainer width="100%" height={300}>
-              <BarChart data={analytics.dealSizeData || []} layout="horizontal">
+              <BarChart data={analytics.dealSizeData} layout="horizontal">
                 <CartesianGrid strokeDasharray="3 3" />
                 <XAxis type="number" />
                 <YAxis dataKey="range" type="category" width={80} />
                 <Tooltip formatter={(value) => [`${value} deals`, 'Count']} />
                 <Bar dataKey="count" fill="#fbbf24">
-                  {(analytics.dealSizeData || []).map((entry, index) => (
-                    <Cell key={`deal-size-${index}-${entry?.range || 'unknown'}`} fill="#fbbf24" />
+                  {analytics.dealSizeData.map((entry, index) => (
+                    <Cell key={`deal-size-${index}-${entry.range}`} fill="#fbbf24" />
                   ))}
                 </Bar>
               </BarChart>
             </ResponsiveContainer>
           </CardContent>
         </Card>
-=======
->>>>>>> 9adc016d
       </div>
 
       {/* Conversion Funnel and Agent Performance */}
@@ -1192,11 +1107,7 @@
             </CardHeader>
             <CardContent>
               <ResponsiveContainer width="100%" height={300}>
-<<<<<<< HEAD
-                <BarChart data={analytics.agentPerformanceData || []}>
-=======
-                <BarChart data={analytics.agentPerformanceData} key="agent-performance-chart">
->>>>>>> 9adc016d
+                <BarChart data={analytics.agentPerformanceData}>
                   <CartesianGrid strokeDasharray="3 3" />
                   <XAxis dataKey="name" angle={-45} textAnchor="end" height={80} />
                   <YAxis yAxisId="left" />
