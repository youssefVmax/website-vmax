--- conflicted
+++ resolved
@@ -602,20 +602,12 @@
                 <div>
                   <p className="text-sm font-medium text-purple-700">Top Salesman</p>
                   <p className="text-2xl font-bold text-purple-900 truncate max-w-[150px]">
-<<<<<<< HEAD
-                    {kpis.callbacksByAgent && kpis.callbacksByAgent.length > 0 
-=======
-                    {kpis?.callbacksByAgent?.length > 0 
->>>>>>> ee24d677
+                    {kpis.callbacksByAgent.length > 0 
                       ? kpis.callbacksByAgent[0]?.agent || 'No agents'
                       : 'No agents'}
                   </p>
                   <p className="text-xs text-purple-600 mt-1">
-<<<<<<< HEAD
-                    {kpis.callbacksByAgent && kpis.callbacksByAgent.length > 0 
-=======
-                    {kpis?.callbacksByAgent?.length > 0 
->>>>>>> ee24d677
+                    {kpis.callbacksByAgent.length > 0 
                       ? `${kpis.callbacksByAgent[0]?.count || 0} callbacks`
                       : '0 callbacks'}
                   </p>
@@ -660,11 +652,7 @@
               <ResponsiveContainer width="100%" height="100%">
                 <PieChart>
                   <Pie
-<<<<<<< HEAD
-                    data={kpis.callbacksByStatus || []}
-=======
-                    data={kpis?.callbacksByStatus || []}
->>>>>>> ee24d677
+                    data={kpis.callbacksByStatus}
                     cx="50%"
                     cy="50%"
                     labelLine={false}
@@ -674,11 +662,7 @@
                     nameKey="status"
                     label={(entry: any) => `${entry.status}: ${entry.percentage.toFixed(0)}%`}
                   >
-<<<<<<< HEAD
-                    {(kpis.callbacksByStatus || []).map((_, index) => (
-=======
-                    {(kpis?.callbacksByStatus || []).map((_, index) => (
->>>>>>> ee24d677
+                    {kpis.callbacksByStatus.map((_, index) => (
                       <Cell key={`cell-${index}`} fill={COLORS[index % COLORS.length]} />
                     ))}
                   </Pie>
@@ -697,11 +681,7 @@
           <CardContent>
             <div className="h-80">
               <ResponsiveContainer width="100%" height="100%">
-<<<<<<< HEAD
-                <AreaChart data={kpis.dailyCallbackTrend || []}>
-=======
-                <AreaChart data={kpis?.dailyCallbackTrend || []}>
->>>>>>> ee24d677
+                <AreaChart data={kpis.dailyCallbackTrend}>
                   <CartesianGrid strokeDasharray="3 3" />
                   <XAxis 
                     dataKey="date" 
@@ -746,11 +726,7 @@
           <CardContent>
             <div className="h-80">
               <ResponsiveContainer width="100%" height="100%">
-<<<<<<< HEAD
-                <BarChart data={kpis.callbacksByAgent?.slice(0, 8) || []} layout="horizontal">
-=======
-                <BarChart data={kpis?.callbacksByAgent?.slice(0, 8) || []} layout="horizontal">
->>>>>>> ee24d677
+                <BarChart data={kpis.callbacksByAgent.slice(0, 8)} layout="horizontal">
                   <CartesianGrid strokeDasharray="3 3" />
                   <XAxis type="number" />
                   <YAxis dataKey="agent" type="category" tick={{ fontSize: 10 }} width={80} />
@@ -771,11 +747,7 @@
           <CardContent>
             <div className="h-80">
               <ResponsiveContainer width="100%" height="100%">
-<<<<<<< HEAD
-                <LineChart data={kpis.monthlyTrend || []}>
-=======
-                <LineChart data={kpis?.monthlyTrend || []}>
->>>>>>> ee24d677
+                <LineChart data={kpis.monthlyTrend}>
                   <CartesianGrid strokeDasharray="3 3" />
                   <XAxis 
                     dataKey="month" 
@@ -803,11 +775,7 @@
       </div>
 
       {/* Top Performing Agents (Manager Only) */}
-<<<<<<< HEAD
-      {userRole === 'manager' && kpis.topPerformingAgents && kpis.topPerformingAgents.length > 0 && (
-=======
-      {userRole === 'manager' && (kpis?.topPerformingAgents?.length || 0) > 0 && (
->>>>>>> ee24d677
+      {userRole === 'manager' && kpis.topPerformingAgents.length > 0 && (
         <Card>
           <CardHeader>
             <CardTitle>Top Performing Agents (Conversion Rate)</CardTitle>
@@ -824,11 +792,7 @@
                   </tr>
                 </thead>
                 <tbody>
-<<<<<<< HEAD
-                  {(kpis.topPerformingAgents || []).map((agent, index) => (
-=======
-                  {(kpis?.topPerformingAgents || []).map((agent, index) => (
->>>>>>> ee24d677
+                  {kpis.topPerformingAgents.map((agent, index) => (
                     <tr key={index} className="border-b hover:bg-blue-50/50 transition-colors duration-200">
                       <td className="py-2 font-medium">{agent.agent}</td>
                       <td className="py-2">{agent.totalCallbacks}</td>
@@ -872,11 +836,7 @@
                 </tr>
               </thead>
               <tbody>
-<<<<<<< HEAD
-                {(kpis.recentCallbacks || []).map((callback, index) => (
-=======
-                {(kpis?.recentCallbacks || []).map((callback, index) => (
->>>>>>> ee24d677
+                {kpis.recentCallbacks.map((callback, index) => (
                   <tr key={index} className="border-b hover:bg-blue-50/50 transition-colors duration-200">
                     <td className="py-2 font-medium">{callback.customer_name}</td>
                     <td className="py-2">{callback.phone_number}</td>
