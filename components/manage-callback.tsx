"use client";

import React, { useEffect, useMemo, useState, useCallback, useRef } from "react";
import { useSWRCallbacks } from '@/hooks/useSWRData';
import { useRouter } from "next/navigation";
import { Card, CardContent, CardHeader, CardTitle } from "@/components/ui/card";
import { Button } from "@/components/ui/button";
import { Input } from "@/components/ui/input";
import { Select, SelectContent, SelectItem, SelectTrigger, SelectValue } from "@/components/ui/select";
import { Badge } from "@/components/ui/badge";
import { Label } from "@/components/ui/label";
import { Textarea } from "@/components/ui/textarea";
import { Dialog, DialogContent, DialogHeader, DialogTitle, DialogTrigger } from "@/components/ui/dialog";
import { useToast } from "@/hooks/use-toast";
import { useAuth } from "@/hooks/useAuth";
import { 
  Phone, 
  Search, 
  Edit, 
  Calendar, 
  Clock, 
  Mail, 
  MessageSquare,
  CheckCircle,
  XCircle,
  Trash2,
  Save,
  RefreshCw,
  ChevronLeft,
  ChevronRight,
  Download
} from "lucide-react";
import { callbacksService } from "@/lib/mysql-callbacks-service";
import { ManagerApiService } from "@/lib/api-service";

interface CallbackRow {
  id: string;
  customer_name: string;
  phone_number: string;
  email: string;
  sales_agent: string;
  sales_team: string;
  first_call_date: string;
  first_call_time: string;
  callback_notes?: string;
  callback_reason?: string;
  status: "pending" | "contacted" | "completed" | "cancelled";
  priority?: "low" | "medium" | "high";
  scheduled_date?: string;
  scheduled_time?: string;
  last_contact_date?: string;
  next_follow_up?: string;
  created_by: string;
  created_by_id: string;
  SalesAgentID: string;
  created_at?: string | Date;
  updated_at?: string | Date;
}

interface TimelineEvent {
  id: string;
  type: 'initial' | 'status_update' | 'followup' | 'final';
  date: Date;
  callback: CallbackRow;
  title: string;
  description: string;
  status: CallbackRow["status"];
  isFirst?: boolean;
  isScheduled?: boolean;
}

const statusColors: Record<CallbackRow["status"], string> = {
  pending: "bg-yellow-500",
  contacted: "bg-blue-600",
  completed: "bg-green-600",
  cancelled: "bg-gray-600",
};

const priorityColors: Record<string, string> = {
  low: "bg-green-100 text-green-800",
  medium: "bg-yellow-100 text-yellow-800",
  high: "bg-red-100 text-red-800",
};

export default function ManageCallbacksPage() {
  const { toast } = useToast();
  const { user } = useAuth();
  const router = useRouter();
  
  // Memoize user values to prevent unnecessary re-renders
  const userId = useMemo(() => user?.id || '', [user?.id]);
  const userRole = useMemo(() => user?.role || '', [user?.role]);
  const userObj = useMemo(() => {
    if (!user) return null;
    return {
      id: user.id,
      role: user.role,
      managedTeam: (user as any)?.managedTeam
    };
  }, [user?.id, user?.role, (user as any)?.managedTeam]);
  
  // Use ref for swrRefresh to avoid dependency issues
  const swrRefreshRef = useRef<(() => void) | null>(null);
  
  // Pagination state
  const [pagination, setPagination] = useState({
    page: 1,
    limit: 25,
    total: 0,
    totalPages: 0
  });

  // Filter states
  const [search, setSearch] = useState("");
  const [debouncedSearch, setDebouncedSearch] = useState("");
  const [statusFilter, setStatusFilter] = useState<"all" | CallbackRow["status"]>("all");
  const [agentFilter, setAgentFilter] = useState<string>('all');
  const [monthFilter, setMonthFilter] = useState<string>('all');
  const [teamFilter, setTeamFilter] = useState<string>('all');

  // SWR: Use SWR hook for callbacks data with pagination
  const { 
    callbacks: swrCallbacks = [], 
    total: filteredTotal = 0,
    systemTotal: totalCallbacksFromAPI = 0, // Use systemTotal for KPI display
    isLoading: swrLoading, 
    error: swrError,
    refresh: swrRefresh 
  } = useSWRCallbacks({
    userId,
    userRole,
    limit: pagination.limit,
    page: pagination.page,
    search: debouncedSearch,
    status: statusFilter !== 'all' ? statusFilter : undefined,
    agent: agentFilter !== 'all' ? agentFilter : undefined,
    team: teamFilter !== 'all' ? teamFilter : undefined,
    month: monthFilter !== 'all' ? monthFilter : undefined
  });
  
  // Store swrRefresh in ref
  useEffect(() => {
    swrRefreshRef.current = swrRefresh;
  }, [swrRefresh]);
  
  const loading = swrLoading;
  const callbacks = useMemo<CallbackRow[]>(() => Array.isArray(swrCallbacks) ? (swrCallbacks as CallbackRow[]) : [], [swrCallbacks]);
  const totalCallbacks = totalCallbacksFromAPI; // Use API total instead of local array length

  const [editingCallback, setEditingCallback] = useState<CallbackRow | null>(null);
  const [editForm, setEditForm] = useState<Partial<CallbackRow>>({});
  const [availableMonths, setAvailableMonths] = useState<{value: string; label: string}[]>([]);
  const [availableAgents, setAvailableAgents] = useState<{value: string; label: string}[]>([]);
  const [availableTeams, setAvailableTeams] = useState<{value: string; label: string}[]>([]);
  const [selectorLoading, setSelectorLoading] = useState(false);
  const [historyForPhone, setHistoryForPhone] = useState<string | null>(null);

  const managerApiService = useMemo(() => new ManagerApiService(), []);

  // Calculate effective limit based on user role
  const effectiveLimit = useMemo(() => {
    if (!userObj) return 25;
    return userObj.role === 'team_leader' ? 10000 :
           userObj.role === 'manager' ? 10000 :
           userObj.role === 'salesman' ? 10000 :
           (pagination?.limit || 25);
  }, [userObj?.role, pagination?.limit]);

  // Derived analytics for manager view
  const phoneStats = useMemo(() => {
    if (userObj?.role !== 'manager') return new Map();
    const map = new Map<string, { count: number; lastUpdatedAt?: Date; agents: Set<string>; dates: Date[] }>();
    const safeCallbacks = Array.isArray(callbacks) ? callbacks : [];
    safeCallbacks.forEach((c) => {
      const key = c.phone_number || 'unknown';
      if (!map.has(key)) map.set(key, { count: 0, agents: new Set<string>(), dates: [] });
      const rec = map.get(key)!;
      rec.count += 1;
      if (c.updated_at) {
        const dt = new Date(c.updated_at);
        rec.lastUpdatedAt = !rec.lastUpdatedAt || dt > rec.lastUpdatedAt ? dt : rec.lastUpdatedAt;
        rec.dates.push(dt);
      }
      if (c.sales_agent) rec.agents.add(c.sales_agent);
    });
    return map;
  }, [callbacks, userObj?.role]);

  const updatesByAgent = useMemo(() => {
    if (userObj?.role !== 'manager') return new Map();
    const map = new Map<string, number>();
    const safeCallbacks = Array.isArray(callbacks) ? callbacks : [];
    safeCallbacks.forEach((c) => {
      const updater = (c as any).updated_by || c.sales_agent || 'Unknown';
      map.set(updater, (map.get(updater) || 0) + 1);
    });
    return map;
  }, [callbacks, userObj?.role]);

  // Load selector data from API
  const loadSelectorData = useCallback(async () => {
    if (!userId || !userRole) return;
    
    const controller = new AbortController();
    
    try {
      setSelectorLoading(true);
      
      const baseUrl = typeof window !== 'undefined' && window.location.hostname === 'localhost' 
        ? 'http://localhost:3001' 
        : '';
      
      const params = new URLSearchParams({
        userRole: userRole,
        userId: userId,
      });
      
      const response = await fetch(`${baseUrl}/api/callbacks/selectors?${params.toString()}`, {
        signal: controller.signal,
        headers: {
          'Cache-Control': 'no-cache',
          'Pragma': 'no-cache'
        }
      });
      
      if (!response.ok) {
        throw new Error(`HTTP ${response.status}`);
      }
      
      const result = await response.json();
      
      if (result.success && result.data) {
        // ✅ CONDITIONAL UPDATES: Only update state when data actually changes
        setAvailableMonths(prev => {
          const newMonths = result.data.months || [];
          return JSON.stringify(prev) !== JSON.stringify(newMonths) ? newMonths : prev;
        });
        setAvailableAgents(prev => {
          const newAgents = result.data.agents || [];
          return JSON.stringify(prev) !== JSON.stringify(newAgents) ? newAgents : prev;
        });
        setAvailableTeams(prev => {
          const newTeams = result.data.teams || [];
          return JSON.stringify(prev) !== JSON.stringify(newTeams) ? newTeams : prev;
        });
      }
    } catch (error: any) {
      if (error.name !== 'AbortError') {
        console.error('Error loading selector data:', error);
      }
    } finally {
      setSelectorLoading(false);
    }
    
    return () => controller.abort();
  }, [userId, userRole]);

  // Memoize unique agents for filter dropdown
  const uniqueAgents = useMemo(() => {
    if (availableAgents.length > 0) {
      return availableAgents.map(a => a.value);
    }
    const safeCallbacks = Array.isArray(callbacks) ? callbacks : [];
    return Array.from(new Set(safeCallbacks.map(c => c.sales_agent).filter(Boolean))).sort();
  }, [callbacks, availableAgents]);

  // Memoize timeline computation
  const getTimelineForPhone = useCallback((phoneNumber: string) => {
    const phoneCallbacks = callbacks.filter(x => (x.phone_number || '') === phoneNumber);
    const timelineEvents: TimelineEvent[] = [];
    const addedEvents = new Set<string>();
    
    phoneCallbacks.forEach((callback, callbackIdx) => {
      // Initial call/creation event
      const createdDate = callback.created_at ? new Date(callback.created_at) : (callback.first_call_date ? new Date(callback.first_call_date) : null);
      if (createdDate && !isNaN(createdDate.getTime())) {
        const eventKey = `${callback.id}-created-${createdDate.getTime()}`;
        if (!addedEvents.has(eventKey)) {
          timelineEvents.push({
            id: eventKey,
            type: 'initial',
            date: createdDate,
            callback,
            title: callbackIdx === 0 ? 'First Call' : 'New Callback',
            description: `Callback created by ${callback.sales_agent}`,
            status: 'pending',
            isFirst: callbackIdx === 0
          });
          addedEvents.add(eventKey);
        }
      }
      
      // Status update events
      if (callback.status === 'contacted' && callback.updated_at) {
        const contactedDate = new Date(callback.updated_at);
        if (!isNaN(contactedDate.getTime()) && createdDate && contactedDate.getTime() !== createdDate.getTime()) {
          const eventKey = `${callback.id}-contacted-${contactedDate.getTime()}`;
          if (!addedEvents.has(eventKey)) {
            timelineEvents.push({
              id: eventKey,
              type: 'status_update',
              date: contactedDate,
              callback,
              title: 'Customer Contacted',
              description: `Customer contacted by ${(callback as any).updated_by || callback.sales_agent}`,
              status: 'contacted'
            });
            addedEvents.add(eventKey);
          }
        }
      }
      
      // Follow-up scheduled events
      if (callback.scheduled_date && callback.scheduled_time) {
        const scheduledDateTime = new Date(`${callback.scheduled_date}T${callback.scheduled_time}`);
        if (!isNaN(scheduledDateTime.getTime())) {
          const eventKey = `followup-${callback.scheduled_date}-${callback.scheduled_time}-${callback.sales_agent}`;
          if (!addedEvents.has(eventKey)) {
            timelineEvents.push({
              id: `${callback.id}-followup-${scheduledDateTime.getTime()}`,
              type: 'followup',
              date: scheduledDateTime,
              callback,
              title: 'Follow-up Scheduled',
              description: `Follow-up appointment scheduled by ${callback.sales_agent}`,
              status: 'pending',
              isScheduled: true
            });
            addedEvents.add(eventKey);
          }
        }
      }
      
      // Completion/cancellation events
      if ((callback.status === 'completed' || callback.status === 'cancelled') && callback.updated_at) {
        const finalDate = new Date(callback.updated_at);
        if (!isNaN(finalDate.getTime()) && createdDate && finalDate.getTime() !== createdDate.getTime()) {
          const eventKey = `${callback.id}-final-${callback.status}-${finalDate.getTime()}`;
          if (!addedEvents.has(eventKey)) {
            timelineEvents.push({
              id: eventKey,
              type: 'final',
              date: finalDate,
              callback,
              title: callback.status === 'completed' ? 'Callback Completed' : 'Callback Cancelled',
              description: `Callback ${callback.status} by ${(callback as any).updated_by || callback.sales_agent}`,
              status: callback.status
            });
            addedEvents.add(eventKey);
          }
        }
      }
    });
    
    return timelineEvents.sort((a, b) => a.date.getTime() - b.date.getTime());
  }, [callbacks]);

  // Debounce search input with conditional update
  useEffect(() => {
    const timer = setTimeout(() => {
      setDebouncedSearch(prev => prev !== search ? search : prev);
    }, 300);
    return () => clearTimeout(timer);
  }, [search]);

  // Sync SWR data with conditional updates
  useEffect(() => {
    setPagination(prev => {
      const nextTotalPages = prev.limit > 0 ? Math.ceil(filteredTotal / prev.limit) : 0;
      if (prev.total === filteredTotal && prev.totalPages === nextTotalPages) {
        return prev;
      }
      return {
        ...prev,
        total: filteredTotal, // Use filtered total for pagination
        totalPages: nextTotalPages,
      };
    });
  }, [filteredTotal]);

  // Load selector data on mount
  useEffect(() => {
    if (!userId || !userRole) return;
    const timer = setTimeout(() => {
      loadSelectorData();
    }, 100);
    return () => clearTimeout(timer);
  }, [userId, userRole, loadSelectorData]);

  // Pagination Controls Component
  const PaginationControls = () => {
    if (userObj?.role === 'team_leader') {
      return (
        <div className="flex items-center justify-center px-2 py-4">
          <div className="text-sm text-muted-foreground">
            Showing all {pagination.total} callbacks for your team
          </div>
        </div>
      );
    }
    
    return (
      <div className="flex items-center justify-between px-2 py-4">
        <div className="text-sm text-muted-foreground">
          Showing {((pagination.page - 1) * pagination.limit) + 1} to {Math.min(pagination.page * pagination.limit, pagination.total)} of {pagination.total} entries
        </div>
        <div className="flex items-center space-x-2">
          <Button
            variant="outline"
            size="sm"
            onClick={() => setPagination(prev => ({ ...prev, page: Math.max(1, prev.page - 1) }))}
            disabled={pagination.page <= 1}
          >
            <ChevronLeft className="h-4 w-4" />
            Previous
          </Button>
          <div className="text-sm">
            Page {pagination.page} of {pagination.totalPages}
          </div>
          <Button
            variant="outline"
            size="sm"
            onClick={() => setPagination(prev => ({ ...prev, page: Math.min(prev.totalPages, prev.page + 1) }))}
            disabled={pagination.page >= pagination.totalPages}
          >
            Next
            <ChevronRight className="h-4 w-4" />
          </Button>
        </div>
      </div>
    );
  };

  const updateStatus = useCallback(async (row: CallbackRow, next: "pending" | "contacted" | "completed" | "cancelled") => {
    try {
      const userContext = {
        userRole: userObj?.role,
        userId: userObj?.id,
        managedTeam: userObj?.managedTeam
      };

      await callbacksService.updateCallback(row.id, { status: next }, userObj, userContext);
      toast({ title: "Updated", description: `Callback marked as ${next}` });
      swrRefreshRef.current?.();
    } catch (error) {
      console.error("Error updating status:", error);
      toast({
        title: "Error",
        description: "Failed to update callback status",
        variant: "destructive",
      });
    }
  }, [userObj, toast]);

  const handleEditCallback = useCallback((callback: CallbackRow) => {
    setEditingCallback(callback);
    setEditForm({
      customer_name: callback.customer_name,
      phone_number: callback.phone_number,
      email: callback.email,
      status: callback.status,
      priority: callback.priority,
      scheduled_date: callback.scheduled_date,
      scheduled_time: callback.scheduled_time,
      callback_notes: callback.callback_notes,
      callback_reason: callback.callback_reason,
    });
  }, []);

  const handleScheduleFollowUp = async (callback: CallbackRow) => {
    const tomorrow = new Date();
    tomorrow.setDate(tomorrow.getDate() + 1);
    const followUpDate = tomorrow.toISOString().split('T')[0];
    
    try {
      const userContext = {
        userRole: userObj?.role,
        userId: userObj?.id,
        managedTeam: userObj?.managedTeam
      };

      await callbacksService.updateCallback(callback.id, {
        status: "pending",
        callbackNotes: `${callback.callback_notes || ''}\n\nFollow-up scheduled for ${followUpDate}`.trim()
      }, userObj, userContext);
      toast({
        title: "Follow-up Scheduled",
        description: `Follow-up scheduled for ${followUpDate}`,
      });
      swrRefreshRef.current?.();
    } catch (error) {
      console.error("Error scheduling follow-up:", error);
      toast({
        title: "Error",
        description: "Failed to schedule follow-up",
        variant: "destructive",
      });
    }
  };

  const handleUpdateCallback = async () => {
    if (!editingCallback || !editForm) return;

    try {
      const apiUpdates: any = {};
      
      if (editForm.customer_name !== undefined) apiUpdates.customer_name = editForm.customer_name;
      if (editForm.phone_number !== undefined) apiUpdates.phone_number = editForm.phone_number;
      if (editForm.email !== undefined) apiUpdates.email = editForm.email;
      if (editForm.status !== undefined) apiUpdates.status = editForm.status;
      if (editForm.priority !== undefined) apiUpdates.priority = editForm.priority;
      if (editForm.scheduled_date !== undefined) apiUpdates.scheduled_date = editForm.scheduled_date;
      if (editForm.scheduled_time !== undefined) apiUpdates.scheduled_time = editForm.scheduled_time;
      if (editForm.callback_notes !== undefined) apiUpdates.callback_notes = editForm.callback_notes;
      if (editForm.callback_reason !== undefined) apiUpdates.callback_reason = editForm.callback_reason;

      const userContext = {
        userRole: userObj?.role,
        userId: userObj?.id,
        managedTeam: userObj?.managedTeam
      };
      await callbacksService.updateCallback(editingCallback.id, apiUpdates, userObj, userContext);
      setEditingCallback(null);
      setEditForm({});
      toast({
        title: "Success",
        description: "Callback updated successfully",
      });
      swrRefreshRef.current?.();
    } catch (error) {
      console.error('Error updating callback:', error);
      toast({
        title: "Error",
        description: "Failed to update callback",
        variant: "destructive",
      });
    }
  };

  const handleDeleteCallback = async (callback: CallbackRow) => {
    try {
      const userContext = {
        userRole: userObj?.role,
        userId: userObj?.id,
        managedTeam: userObj?.managedTeam
      };
      
      await callbacksService.deleteCallback(callback.id, userContext);
      toast({
        title: "Success",
        description: "Callback deleted successfully",
      });
      swrRefreshRef.current?.();
    } catch (error) {
      console.error("Error deleting callback:", error);
      toast({
        title: "Error",
        description: "Failed to delete callback",
        variant: "destructive",
      });
    }
  };

  const exportToCSV = async () => {
    try {
      const params: any = {
        page: 1,
        limit: 10000,
        search: debouncedSearch.trim(),
        status: statusFilter === 'all' ? '' : statusFilter,
        userRole: userObj?.role || '',
        userId: userObj?.id || '',
      };

      if (userObj?.role === 'team_leader' && userObj?.managedTeam) {
        params.team = userObj.managedTeam;
        params.managedTeam = userObj.managedTeam;
      }

      if (agentFilter !== 'all') {
        params.agent = agentFilter;
      }
      
      if (userObj?.role === 'manager' && teamFilter !== 'all') {
        params.team = teamFilter;
      }
      
      if (userObj?.role === 'manager' && monthFilter !== 'all') {
        params.month = monthFilter;
      }

      const response = await managerApiService.getCallbacksWithPagination(params);
      const exportData: CallbackRow[] = Array.isArray(response)
        ? response
        : (response?.callbacks ?? []);

      if (exportData.length === 0) {
        toast({
          title: "No Data",
          description: "No callbacks found to export",
          variant: "destructive",
        });
        return;
      }

      const headers = [
        'Customer Name',
        'Phone Number',
        'Email',
        'Sales Agent',
        'Sales Team',
        'Status',
        'Priority',
        'Callback Reason',
        'Scheduled Date',
        'Scheduled Time',
        'First Call Date',
        'First Call Time',
        'Callback Notes',
        'Created At',
        'Updated At'
      ];

      const csvContent = [
        headers.join(','),
        ...exportData.map(callback => [
          `"${(callback.customer_name || '').replace(/"/g, '""')}"`,
          `"${(callback.phone_number || '').replace(/"/g, '""')}"`,
          `"${(callback.email || '').replace(/"/g, '""')}"`,
          `"${(callback.sales_agent || '').replace(/"/g, '""')}"`,
          `"${(callback.sales_team || '').replace(/"/g, '""')}"`,
          `"${(callback.status || '').replace(/"/g, '""')}"`,
          `"${(callback.priority || '').replace(/"/g, '""')}"`,
          `"${(callback.callback_reason || '').replace(/"/g, '""')}"`,
          `"${(callback.scheduled_date || '').replace(/"/g, '""')}"`,
          `"${(callback.scheduled_time || '').replace(/"/g, '""')}"`,
          `"${(callback.first_call_date || '').replace(/"/g, '""')}"`,
          `"${(callback.first_call_time || '').replace(/"/g, '""')}"`,
          `"${(callback.callback_notes || '').replace(/"/g, '""')}"`,
          `"${(callback.created_at || '').toString().replace(/"/g, '""')}"`,
          `"${(callback.updated_at || '').toString().replace(/"/g, '""')}"`
        ].join(','))
      ].join('\n');

      const blob = new Blob([csvContent], { type: 'text/csv;charset=utf-8;' });
      const link = document.createElement('a');
      const url = URL.createObjectURL(blob);
      link.setAttribute('href', url);
      
      const filterSuffix = monthFilter !== 'all' ? `_${monthFilter}` : '';
      const statusSuffix = statusFilter !== 'all' ? `_${statusFilter}` : '';
      const agentSuffix = agentFilter !== 'all' ? `_${agentFilter.replace(/\s+/g, '_')}` : '';
      const teamSuffix = teamFilter !== 'all' ? `_${teamFilter.replace(/\s+/g, '_')}` : '';
      const searchSuffix = debouncedSearch ? `_search` : '';
      const filename = `callbacks_export${filterSuffix}${statusSuffix}${agentSuffix}${teamSuffix}${searchSuffix}_${new Date().toISOString().split('T')[0]}.csv`;
      
      link.setAttribute('download', filename);
      link.style.visibility = 'hidden';
      document.body.appendChild(link);
      link.click();
      document.body.removeChild(link);

      toast({
        title: "Export Successful",
        description: `Exported ${exportData.length} callbacks to CSV`,
      });
    } catch (error) {
      console.error('Error exporting callbacks:', error);
      toast({
        title: "Export Failed",
        description: "Failed to export callbacks to CSV",
        variant: "destructive",
      });
    }
  };

  return (
    <div className="w-full h-full p-4 md:p-6 space-y-4">
      {/* KPI Cards */}
      <div className="grid grid-cols-1 md:grid-cols-3 gap-4 mb-6">
        <Card>
          <CardContent className="p-6">
            <div className="flex items-center justify-between">
              <div>
<<<<<<< HEAD
                <p className="text-sm font-medium text-muted-foreground">
                  {userObj?.role === 'salesman' ? 'My Total Callbacks' : 
                   userObj?.role === 'team_leader' ? 'Team Total Callbacks' : 
                   'Total Callbacks'}
                </p>
                <p className="text-2xl font-bold">{totalCallbacksFromAPI.toLocaleString()}</p>
                <p className="text-xs text-muted-foreground">
                  {userObj?.role === 'salesman' ? 'Callbacks you created' : 
                   userObj?.role === 'team_leader' ? 'Callbacks by your team' : 
                   'All recorded callbacks'}
                </p>
=======
                <p className="text-sm font-medium text-muted-foreground">Total Callbacks</p>
                <p className="text-2xl font-bold">{(userObj?.role === 'manager' ? totalCallbacksFromAPI : filteredTotal).toLocaleString()}</p>
                <p className="text-xs text-muted-foreground">{userObj?.role === 'manager' ? 'All recorded callbacks' : 'Role-scoped callbacks'}</p>
>>>>>>> e1564162
              </div>
              <Phone className="h-8 w-8 text-blue-600" />
            </div>
          </CardContent>
        </Card>
        
        <Card>
          <CardContent className="p-6">
            <div className="flex items-center justify-between">
              <div>
                <p className="text-sm font-medium text-muted-foreground">
                  {userObj?.role === 'manager' ? 'Filtered Results' : 
                   userObj?.role === 'team_leader' ? 'Team Callbacks' : 'My Callbacks'}
                </p>
                <p className="text-2xl font-bold">{filteredTotal.toLocaleString()}</p>
                <p className="text-xs text-muted-foreground">Current view</p>
              </div>
              <Search className="h-8 w-8 text-green-600" />
            </div>
          </CardContent>
        </Card>
        
        <Card>
          <CardContent className="p-6">
            <div className="flex items-center justify-between">
              <div>
                <p className="text-sm font-medium text-muted-foreground">Page Results</p>
                <p className="text-2xl font-bold">{callbacks.length}</p>
                <p className="text-xs text-muted-foreground">This page</p>
              </div>
              <RefreshCw className="h-8 w-8 text-orange-600" />
            </div>
          </CardContent>
        </Card>
      </div>

      <Card className="w-full shadow-lg">
        <CardHeader>
          <div className="flex flex-col sm:flex-row sm:items-center sm:justify-between">
            <CardTitle>
              {userObj?.role === 'manager' ? 'Callbacks Overview' : 'Manage Callbacks'} - {filteredTotal} Filtered
              {filteredTotal >= effectiveLimit && 
                <span className="text-sm text-muted-foreground ml-2">
                  (showing {callbacks.length} on this page)
                </span>
              }
            </CardTitle>
            {userObj?.role === 'manager' && (
              <Button 
                onClick={exportToCSV}
                variant="outline"
                className="mt-2 sm:mt-0 bg-green-50 hover:bg-green-100 border-green-200 text-green-700 hover:text-green-800"
              >
                <Download className="h-4 w-4 mr-2" />
                Export CSV
                {monthFilter !== 'all' && (
                  <span className="ml-1 text-xs">({monthFilter})</span>
                )}
              </Button>
            )}
          </div>
        </CardHeader>
        <CardContent>
          <div className="flex flex-col md:flex-row gap-3 md:items-center md:justify-between mb-4">
            <div className="flex gap-2 items-center flex-wrap">
              <div className="relative">
                <Search className="absolute left-2 top-2.5 h-4 w-4 text-muted-foreground" />
                <Input
                  placeholder="Search customer, email, phone, or agent..."
                  value={search}
                  onChange={(e) => setSearch(e.target.value)}
                  className="w-72 pl-8 pr-8"
                />
                {swrLoading && debouncedSearch !== search && (
                  <div className="absolute right-2 top-2.5">
                    <div className="animate-spin rounded-full h-4 w-4 border-b-2 border-blue-600"></div>
                  </div>
                )}
              </div>
              <Select value={statusFilter} onValueChange={(v) => setStatusFilter(v as any)}>
                <SelectTrigger className="w-44">
                  <SelectValue placeholder="Status" />
                </SelectTrigger>
                <SelectContent>
                  <SelectItem value="all">All statuses</SelectItem>
                  <SelectItem value="pending">Pending</SelectItem>
                  <SelectItem value="contacted">Contacted</SelectItem>
                  <SelectItem value="completed">Completed</SelectItem>
                  <SelectItem value="cancelled">Cancelled</SelectItem>
                </SelectContent>
              </Select>
              {(userObj?.role === 'manager' || userObj?.role === 'team_leader') && (
                <Select value={agentFilter} onValueChange={(v) => setAgentFilter(v)} disabled={selectorLoading}>
                  <SelectTrigger className="w-56">
                    <SelectValue placeholder={selectorLoading ? "Loading..." : "Filter by agent"} />
                  </SelectTrigger>
                  <SelectContent className="max-h-[300px]">
                    <SelectItem value="all">All agents</SelectItem>
                    {availableAgents.map(agent => (
                      <SelectItem key={agent.value} value={agent.value}>{agent.label}</SelectItem>
                    ))}
                  </SelectContent>
                </Select>
              )}
              {userObj?.role === 'manager' && (
                <Select value={monthFilter} onValueChange={(v) => setMonthFilter(v)} disabled={selectorLoading}>
                  <SelectTrigger className="w-48">
                    <SelectValue placeholder={selectorLoading ? "Loading..." : "Filter by month"} />
                  </SelectTrigger>
                  <SelectContent className="max-h-[300px]">
                    <SelectItem value="all">All months</SelectItem>
                    {availableMonths.map(month => (
                      <SelectItem key={month.value} value={month.value}>{month.label}</SelectItem>
                    ))}
                  </SelectContent>
                </Select>
              )}
              {userObj?.role === 'manager' && availableTeams.length > 0 && (
                <Select value={teamFilter} onValueChange={(v) => setTeamFilter(v)} disabled={selectorLoading}>
                  <SelectTrigger className="w-48">
                    <SelectValue placeholder={selectorLoading ? "Loading..." : "Filter by team"} />
                  </SelectTrigger>
                  <SelectContent className="max-h-[300px]">
                    <SelectItem value="all">All teams</SelectItem>
                    {availableTeams.map(team => (
                      <SelectItem key={team.value} value={team.value}>{team.label}</SelectItem>
                    ))}
                  </SelectContent>
                </Select>
              )}
            </div>
          </div>

          {userObj?.role === 'manager' && (
            <div className="mb-4 grid grid-cols-1 md:grid-cols-2 gap-4">
              <div className="p-4 rounded-lg border">
                <div className="font-semibold mb-2">Updates by Agent (count)</div>
                <div className="space-y-1 max-h-48 overflow-auto pr-1">
                  {Array.from(updatesByAgent.entries()).sort((a,b)=>b[1]-a[1]).map(([agent, cnt]) => (
                    <div key={agent} className="flex justify-between text-sm">
                      <span className="truncate pr-2">{agent}</span>
                      <span className="font-medium">{cnt}</span>
                    </div>
                  ))}
                </div>
              </div>
              <div className="p-4 rounded-lg border">
                <div className="font-semibold mb-2">Most Contacted Phones (by callbacks)</div>
                <div className="space-y-1 max-h-48 overflow-auto pr-1">
                  {Array.from(phoneStats.entries()).sort((a,b)=>b[1].count-a[1].count).slice(0,10).map(([phone, stat]) => (
                    <div key={phone} className="flex justify-between text-sm">
                      <span className="truncate pr-2">{phone}</span>
                      <span className="font-medium">{stat.count}x</span>
                    </div>
                  ))}
                </div>
              </div>
            </div>
          )}

          <div className="overflow-x-auto rounded-lg border">
            <table className="w-full text-sm">
              <thead className="bg-muted/50">
                <tr className="text-left border-b">
                  <th className="py-3 px-4 font-semibold">Customer</th>
                  <th className="py-3 px-4 font-semibold">Phone</th>
                  <th className="py-3 px-4 font-semibold hidden md:table-cell">Email</th>
                  <th className="py-3 px-4 font-semibold">Agent</th>
                  <th className="py-3 px-4 font-semibold hidden lg:table-cell">Scheduled</th>
                  <th className="py-3 px-4 font-semibold hidden xl:table-cell">Last Updated</th>
                  <th className="py-3 px-4 font-semibold hidden xl:table-cell text-center">Same Phone</th>
                  <th className="py-3 px-4 font-semibold hidden sm:table-cell text-center">Priority</th>
                  <th className="py-3 px-4 font-semibold text-center">Status</th>
                  {(userObj?.role === 'salesman' || userObj?.role === 'team_leader' || userObj?.role === 'manager') && (
                    <th className="py-3 px-4 font-semibold text-right">Actions</th>
                  )}
                  <th className="py-3 px-4 font-semibold text-right">History</th>
                </tr>
              </thead>
              <tbody>
                {loading ? (
                  <tr>
                    <td colSpan={12} className="py-8 text-center text-muted-foreground">
                      <div className="flex items-center justify-center gap-2">
                        <div className="animate-spin rounded-full h-5 w-5 border-b-2 border-primary"></div>
                        <span>Loading callbacks...</span>
                      </div>
                    </td>
                  </tr>
                ) : callbacks.length === 0 ? (
                  <tr>
                    <td colSpan={12} className="py-8 text-center text-muted-foreground">
                      <div className="flex flex-col items-center gap-2">
                        <Phone className="h-12 w-12 text-muted-foreground/50" />
                        <span className="font-medium">No callbacks found</span>
                        <span className="text-sm">Try adjusting your filters</span>
                      </div>
                    </td>
                  </tr>
                ) : (
                  callbacks.map((c: CallbackRow) => (
                    <tr key={c.id} className="border-b hover:bg-muted/30 transition-colors">
                      <td className="py-3 px-4">
                        <div className="font-medium truncate max-w-[200px]">{c.customer_name}</div>
                        <div className="text-xs text-muted-foreground truncate max-w-[200px]">{c.callback_reason || "—"}</div>
                      </td>
                      <td className="py-3 px-4">
                        <div className="font-medium">{c.phone_number || "—"}</div>
                      </td>
                      <td className="py-3 px-4 hidden md:table-cell">
                        <div className="truncate max-w-[180px]">{c.email || "—"}</div>
                      </td>
                      <td className="py-3 px-4">
                        <div className="truncate max-w-[150px]">{c.sales_agent}</div>
                        <div className="text-xs text-muted-foreground truncate max-w-[150px]">{c.sales_team}</div>
                      </td>
                      <td className="py-3 px-4 hidden lg:table-cell">
                        <div className="flex items-center gap-1">
                          <Calendar className="h-3 w-3 text-muted-foreground" />
                          <span>{c.scheduled_date || c.first_call_date}</span>
                        </div>
                        <div className="flex items-center gap-1 text-xs text-muted-foreground">
                          <Clock className="h-3 w-3" />
                          <span>{c.scheduled_time || c.first_call_time}</span>
                        </div>
                      </td>
                      <td className="py-3 px-4 hidden xl:table-cell">
                        <div className="text-xs">
                          {c.updated_at ? new Date(c.updated_at).toLocaleString() : '—'}
                        </div>
                      </td>
                      <td className="py-3 px-4 hidden xl:table-cell text-center" title={(() => { const s = phoneStats.get(c.phone_number || 'unknown'); return s?.dates?.map((d: Date) => new Date(d).toLocaleString()).join(', ') || '' })()}>
                        <Badge variant="outline" className="text-xs">
                          {(() => { const s = phoneStats.get(c.phone_number || 'unknown'); return s?.count || 1 })()}x
                        </Badge>
                      </td>
                      <td className="py-3 px-4 hidden sm:table-cell text-center">
                        {c.priority && (
                          <Badge variant="outline" className={priorityColors[c.priority]}>
                            {c.priority}
                          </Badge>
                        )}
                      </td>
                      <td className="py-3 px-4 text-center">
                        <Badge className={statusColors[c.status]}>{c.status}</Badge>
                      </td>
                      {(userObj?.role === 'manager' || 
                        (userObj?.role === 'salesman' && c.SalesAgentID === userObj?.id) || 
                        (userObj?.role === 'team_leader' && (c.SalesAgentID === userObj?.id || c.sales_team === userObj?.managedTeam))) && (
                      <td className="py-3 px-4 text-right">
                        <div className="flex gap-1 justify-end">
                          <Dialog>
                            <DialogTrigger asChild>
                              <Button 
                                variant="outline" 
                                size="sm" 
                                className="bg-gradient-to-r from-amber-50 to-orange-50 hover:from-amber-100 hover:to-orange-100 border-amber-200 text-amber-700 hover:text-amber-800 shadow-sm hover:shadow-md transition-all duration-200"
                                onClick={() => handleEditCallback(c)}
                              >
                                <Edit className="h-4 w-4" />
                              </Button>
                            </DialogTrigger>
                            <DialogContent className="max-w-md">
                              <DialogHeader>
                                <DialogTitle>Edit Callback</DialogTitle>
                              </DialogHeader>
                              <div className="space-y-4">
                                <div>
                                  <Label htmlFor="edit-phone">
                                    <Phone className="h-4 w-4 inline mr-2" />
                                    Phone Number
                                  </Label>
                                  <Input
                                    id="edit-phone"
                                    value={editForm.phone_number || ""}
                                    onChange={(e) => setEditForm({ ...editForm, phone_number: e.target.value })}
                                  />
                                </div>
                                <div>
                                  <Label htmlFor="edit-email">
                                    <Mail className="h-4 w-4 inline mr-2" />
                                    Email
                                  </Label>
                                  <Input
                                    id="edit-email"
                                    type="email"
                                    value={editForm.email || ""}
                                    onChange={(e) => setEditForm({ ...editForm, email: e.target.value })}
                                  />
                                </div>
                                <div>
                                  <Label htmlFor="edit-status">Status</Label>
                                  <Select
                                    value={editForm.status || ""}
                                    onValueChange={(value) => setEditForm({ ...editForm, status: value as CallbackRow["status"] })}
                                  >
                                    <SelectTrigger>
                                      <SelectValue placeholder="Select status" />
                                    </SelectTrigger>
                                    <SelectContent>
                                      <SelectItem value="pending">Pending</SelectItem>
                                      <SelectItem value="contacted">Contacted</SelectItem>
                                      <SelectItem value="completed">Completed</SelectItem>
                                      <SelectItem value="cancelled">Cancelled</SelectItem>
                                    </SelectContent>
                                  </Select>
                                </div>
                                <div>
                                  <Label htmlFor="edit-priority">Priority</Label>
                                  <Select
                                    value={editForm.priority || ""}
                                    onValueChange={(value) => setEditForm({ ...editForm, priority: value as "low" | "medium" | "high" })}
                                  >
                                    <SelectTrigger>
                                      <SelectValue placeholder="Select priority" />
                                    </SelectTrigger>
                                    <SelectContent>
                                      <SelectItem value="low">Low</SelectItem>
                                      <SelectItem value="medium">Medium</SelectItem>
                                      <SelectItem value="high">High</SelectItem>
                                    </SelectContent>
                                  </Select>
                                </div>
                                <div className="grid grid-cols-2 gap-2">
                                  <div>
                                    <Label htmlFor="edit-scheduled-date">
                                      <Calendar className="h-4 w-4 inline mr-2" />
                                      Scheduled Date
                                    </Label>
                                    <Input
                                      id="edit-scheduled-date"
                                      type="date"
                                      value={editForm.scheduled_date || ""}
                                      onChange={(e) => setEditForm({ ...editForm, scheduled_date: e.target.value })}
                                    />
                                  </div>
                                  <div>
                                    <Label htmlFor="edit-scheduled-time">
                                      <Clock className="h-4 w-4 inline mr-2" />
                                      Scheduled Time
                                    </Label>
                                    <Input
                                      id="edit-scheduled-time"
                                      type="time"
                                      value={editForm.scheduled_time || ""}
                                      onChange={(e) => setEditForm({ ...editForm, scheduled_time: e.target.value })}
                                    />
                                  </div>
                                </div>
                                <div>
                                  <Label htmlFor="edit-reason">
                                    <MessageSquare className="h-4 w-4 inline mr-2" />
                                    Callback Reason
                                  </Label>
                                  <Textarea
                                    id="edit-reason"
                                    value={editForm.callback_reason || ""}
                                    onChange={(e) => setEditForm({ ...editForm, callback_reason: e.target.value })}
                                    rows={2}
                                    placeholder="Why is this callback needed?"
                                  />
                                </div>
                                <div>
                                  <Label htmlFor="edit-notes">
                                    <MessageSquare className="h-4 w-4 inline mr-2" />
                                    Callback Notes
                                  </Label>
                                  <Textarea
                                    id="edit-notes"
                                    value={editForm.callback_notes || ""}
                                    onChange={(e) => setEditForm({ ...editForm, callback_notes: e.target.value })}
                                    rows={3}
                                    placeholder="Additional notes or updates"
                                  />
                                </div>
                                <div className="flex gap-2 justify-end">
                                  <Button variant="outline" onClick={() => setEditingCallback(null)}>
                                    Cancel
                                  </Button>
                                  <Button onClick={handleUpdateCallback}>
                                    <Save className="h-4 w-4 mr-2" />
                                    Save Changes
                                  </Button>
                                </div>
                              </div>
                            </DialogContent>
                          </Dialog>
                          {c.status === "pending" && (
                            <Button 
                              variant="default" 
                              size="sm" 
                              className="bg-gradient-to-r from-green-500 to-emerald-500 hover:from-green-600 hover:to-emerald-600 text-white shadow-sm hover:shadow-md transition-all duration-200"
                              onClick={() => updateStatus(c, "contacted")}
                            >
                              <Phone className="h-4 w-4 mr-1" />
                              Contact
                            </Button>
                          )}
                          {c.status === "contacted" && (
                            <Button 
                              variant="outline" 
                              size="sm" 
                              className="bg-gradient-to-r from-purple-50 to-violet-50 hover:from-purple-100 hover:to-violet-100 border-purple-200 text-purple-700 hover:text-purple-800 shadow-sm hover:shadow-md transition-all duration-200"
                              onClick={() => handleScheduleFollowUp(c)}
                            >
                              <Calendar className="h-4 w-4 mr-1" />
                              Follow-up
                            </Button>
                          )}
                          {c.status === "contacted" && (
                            <Button 
                              variant="default" 
                              size="sm" 
                              className="bg-gradient-to-r from-blue-500 to-cyan-500 hover:from-blue-600 hover:to-cyan-600 text-white shadow-sm hover:shadow-md transition-all duration-200"
                              onClick={() => updateStatus(c, "completed")}
                            >
                              <CheckCircle className="h-4 w-4 mr-1" />
                              Complete
                            </Button>
                          )}
                          {c.status !== "cancelled" && c.status !== "completed" && (
                            <Button 
                              variant="outline" 
                              size="sm" 
                              className="bg-gradient-to-r from-gray-50 to-slate-50 hover:from-gray-100 hover:to-slate-100 border-gray-200 text-gray-700 hover:text-gray-800 shadow-sm hover:shadow-md transition-all duration-200"
                              onClick={() => updateStatus(c, "cancelled")}
                            >
                              <XCircle className="h-4 w-4 mr-1" />
                              Cancel
                            </Button>
                          )}
                          <Button 
                            variant="destructive" 
                            size="sm" 
                            className="bg-gradient-to-r from-red-500 to-rose-500 hover:from-red-600 hover:to-rose-600 text-white shadow-sm hover:shadow-md transition-all duration-200"
                            onClick={() => handleDeleteCallback(c)}
                          >
                            <Trash2 className="h-4 w-4" />
                          </Button>
                        </div>
                      </td>
                      )}
                      <td className="py-3 pr-4 text-right">
                        <Dialog open={historyForPhone === (c.phone_number || '')} onOpenChange={(open) => setHistoryForPhone(open ? (c.phone_number || '') : null)}>
                          <DialogTrigger asChild>
                            <Button 
                              size="sm" 
                              variant="outline" 
                              className="bg-gradient-to-r from-blue-50 to-indigo-50 hover:from-blue-100 hover:to-indigo-100 border-blue-200 text-blue-700 hover:text-blue-800 shadow-sm hover:shadow-md transition-all duration-200"
                              onClick={() => setHistoryForPhone(c.phone_number || '')}
                            >
                              <RefreshCw className="h-4 w-4 mr-1" />
                              History
                            </Button>
                          </DialogTrigger>
                          <DialogContent className="max-w-4xl max-h-[90vh] overflow-hidden flex flex-col">
                            <DialogHeader>
                              <DialogTitle className="flex items-center gap-2">
                                <Clock className="h-5 w-5 text-blue-600" />
                                Callback Timeline for {c.phone_number}
                              </DialogTitle>
                            </DialogHeader>
                            <div className="flex-1 overflow-y-auto">
                              <div className="space-y-6 p-4">
                                {(() => {
                                  const timelineEvents = getTimelineForPhone(c.phone_number || '');
                                  if (timelineEvents.length === 0) {
                                    return (
                                      <div className="text-center py-8 text-gray-500">
                                        <Phone className="h-12 w-12 mx-auto mb-4 text-gray-300" />
                                        <p>No callback history found for this phone number.</p>
                                      </div>
                                    );
                                  }
                                  
                                  return timelineEvents.map((event, idx) => {
                                    const isLast = idx === timelineEvents.length - 1;
                                    const statusColor = statusColors[event.status] || 'bg-gray-500';
                                    const isFuture = event.date > new Date();
                                  
                                  return (
                                    <div key={event.id} className="relative">
                                      {!isLast && (
                                        <div className={`absolute left-6 top-16 w-0.5 h-20 ${isFuture ? 'bg-gradient-to-b from-gray-300 to-gray-200' : 'bg-gradient-to-b from-blue-300 to-blue-200'}`}></div>
                                      )}
                                      
                                      <div className="flex items-start gap-4">
                                        <div className={`relative z-10 flex-shrink-0 w-12 h-12 rounded-full ${statusColor} flex items-center justify-center shadow-lg ${isFuture ? 'opacity-60 border-2 border-dashed border-gray-400' : ''}`}>
                                          {event.type === 'initial' && <Phone className="h-6 w-6 text-white" />}
                                          {event.type === 'status_update' && event.status === 'contacted' && <MessageSquare className="h-6 w-6 text-white" />}
                                          {event.type === 'followup' && <Calendar className="h-6 w-6 text-white" />}
                                          {event.type === 'final' && event.status === 'completed' && <CheckCircle className="h-6 w-6 text-white" />}
                                          {event.type === 'final' && event.status === 'cancelled' && <XCircle className="h-6 w-6 text-white" />}
                                        </div>
                                        
                                        <div className={`flex-1 border rounded-lg shadow-sm p-4 hover:shadow-md transition-all duration-200 ${isFuture ? 'bg-gray-50 border-gray-300' : 'bg-white border-gray-200'}`}>
                                          <div className="flex items-center justify-between mb-3">
                                            <div className="flex items-center gap-2 flex-wrap">
                                              <h4 className="font-semibold text-gray-900">{event.title}</h4>
                                              {event.isFirst && (
                                                <Badge variant="outline" className="bg-green-50 text-green-700 border-green-200">
                                                  Initial Contact
                                                </Badge>
                                              )}
                                              {event.isScheduled && (
                                                <Badge variant="outline" className="bg-blue-50 text-blue-700 border-blue-200">
                                                  Scheduled
                                                </Badge>
                                              )}
                                              {isFuture && (
                                                <Badge variant="outline" className="bg-orange-50 text-orange-700 border-orange-200">
                                                  Upcoming
                                                </Badge>
                                              )}
                                            </div>
                                            <div className="text-right">
                                              <div className="text-sm font-medium text-gray-900">
                                                {event.date.toLocaleDateString()}
                                              </div>
                                              <div className="text-xs text-gray-500">
                                                {event.date.toLocaleTimeString()}
                                              </div>
                                            </div>
                                          </div>
                                          
                                          <p className="text-sm text-gray-700 mb-3">{event.description}</p>
                                          
                                          <div className="grid grid-cols-3 gap-4 text-xs">
                                            <div>
                                              <div className="font-medium text-gray-600">Agent</div>
                                              <div className="text-gray-900">{event.callback.sales_agent}</div>
                                            </div>
                                            <div>
                                              <div className="font-medium text-gray-600">Team</div>
                                              <div className="text-gray-900">{event.callback.sales_team || '—'}</div>
                                            </div>
                                            <div>
                                              <div className="font-medium text-gray-600">Status</div>
                                              <Badge className={`${statusColor} text-white text-xs`}>
                                                {event.status.toUpperCase()}
                                              </Badge>
                                            </div>
                                          </div>
                                          
                                          {event.callback.callback_reason && (
                                            <div className="mt-3 pt-3 border-t border-gray-100">
                                              <div className="text-xs font-medium text-gray-600 mb-1">Reason</div>
                                              <div className="text-xs text-gray-800">{event.callback.callback_reason}</div>
                                            </div>
                                          )}
                                          
                                          {event.callback.callback_notes && (
                                            <div className="mt-3 pt-3 border-t border-gray-100">
                                              <div className="text-xs font-medium text-gray-600 mb-1">Notes</div>
                                              <div className="text-xs text-gray-800 bg-gray-50 p-2 rounded">{event.callback.callback_notes}</div>
                                            </div>
                                          )}
                                        </div>
                                      </div>
                                    </div>
                                  );
                                  });
                                })()}
                              </div>
                            </div>
                          </DialogContent>
                        </Dialog>
                      </td>
                    </tr>
                  ))
                )}
              </tbody>
            </table>
          </div>

          <PaginationControls />
        </CardContent>
      </Card>
    </div>
  );
}<|MERGE_RESOLUTION|>--- conflicted
+++ resolved
@@ -682,23 +682,9 @@
           <CardContent className="p-6">
             <div className="flex items-center justify-between">
               <div>
-<<<<<<< HEAD
-                <p className="text-sm font-medium text-muted-foreground">
-                  {userObj?.role === 'salesman' ? 'My Total Callbacks' : 
-                   userObj?.role === 'team_leader' ? 'Team Total Callbacks' : 
-                   'Total Callbacks'}
-                </p>
+                <p className="text-sm font-medium text-muted-foreground">Total Callbacks</p>
                 <p className="text-2xl font-bold">{totalCallbacksFromAPI.toLocaleString()}</p>
-                <p className="text-xs text-muted-foreground">
-                  {userObj?.role === 'salesman' ? 'Callbacks you created' : 
-                   userObj?.role === 'team_leader' ? 'Callbacks by your team' : 
-                   'All recorded callbacks'}
-                </p>
-=======
-                <p className="text-sm font-medium text-muted-foreground">Total Callbacks</p>
-                <p className="text-2xl font-bold">{(userObj?.role === 'manager' ? totalCallbacksFromAPI : filteredTotal).toLocaleString()}</p>
-                <p className="text-xs text-muted-foreground">{userObj?.role === 'manager' ? 'All recorded callbacks' : 'Role-scoped callbacks'}</p>
->>>>>>> e1564162
+                <p className="text-xs text-muted-foreground">All recorded callbacks</p>
               </div>
               <Phone className="h-8 w-8 text-blue-600" />
             </div>
